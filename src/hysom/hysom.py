--- conflicted
+++ resolved
@@ -40,7 +40,7 @@
                 width: int,
                 height: int,
                 input_dim: tuple,
-                random_seed: int | None= None
+                random_seed: int | None | None= None
                 ):
 
         self.width = width
@@ -95,7 +95,7 @@
               track_errors: bool = False, 
               errors_sampling_rate: int = 4, 
               errors_data_fraction: float = 1.0,
-              verbose: bool | int= False
+              verbose: bool | int| int= False
               ):
         """
         Trains the Self-Organizing Map (SOM).
@@ -313,11 +313,7 @@
         bmu_to_nextbmu_dists = [max(abs(X[0] - X[1]), abs(Y[0] - Y[1])) for X,Y in xyindexes]
         return (np.array(bmu_to_nextbmu_dists) > 1).astype(int).tolist()
 
-<<<<<<< HEAD
     def get_QE_history(self) -> Tuple:
-=======
-    def get_QE_history(self) -> Tuple[Tuple[int], Tuple[float]] | Tuple[None, None]:
->>>>>>> c5065068
         """
         Get the average quantization error across iterations.
 
